<<<<<<< HEAD
# Zantra Invoicing Dashboard

A responsive, trade-friendly dashboard prototype for Zantra Invoicing. The interface features bold visuals, a grid-driven layout, and an onboarding wizard that guides teams through first-time setup.

## Getting started

1. Open `index.html` in any modern browser. No build tools are required.
2. Interact with the primary navigation tabs to explore dashboard sections for Dashboard, Invoices, Quotes, Clients, Services, Payments, Reports, and Settings.
3. The onboarding wizard launches automatically on first load. Use the “Restart onboarding” button in the footer or the “Launch setup” action in Settings to revisit the wizard.

## Project structure

```
├── index.html          # Application markup and component structure
├── scripts
│   └── main.js         # Tab interactions and onboarding wizard logic
└── styles
    └── main.css        # Bold, responsive styling for the dashboard
```

## Accessibility & responsiveness

- Implements an accessible tablist/tabpanel pattern with keyboard navigation support.
- Ensures sufficient color contrast using a bold palette suited to trade operators.
- Uses CSS Grid and fluid spacing so panels adapt across desktop, tablet, and mobile breakpoints.
- Supports reduced motion preferences and maintains focus visibility across interactive controls.
=======
# Zantra Invoicing

This project provides a file-backed data layer (`DataManager`) and a client management module (`ClientManager`) for managing client profiles and their services. Each client record captures:

- Personal prefix (`Mr`, `Mrs`, or `Ms`)
- Name and business details
- Address and ABN
- Contact number and email (validated and normalized)
- A list of services with descriptions and hourly or fixed pricing information

## Getting Started

```bash
npm install
```

## Running Tests

```bash
npm test
```

## Usage

```js
import { DataManager, ClientManager } from './src/index.js';

const dataManager = new DataManager('./data/clients.json');
const clientManager = new ClientManager(dataManager);

const client = await clientManager.addClient({
  prefix: 'Ms',
  name: 'Jamie Doe',
  businessName: 'Jamie Doe & Co',
  address: '100 Example Street',
  abn: '12 345 678 901',
  contactNumber: '0400 123 456',
  email: 'jamie@example.com',
  services: [
    {
      description: 'Consulting',
      pricing: { type: 'hourly', amount: 150 }
    }
  ]
});
```
>>>>>>> 04c81bf3
<|MERGE_RESOLUTION|>--- conflicted
+++ resolved
@@ -1,4 +1,3 @@
-<<<<<<< HEAD
 # Zantra Invoicing Dashboard
 
 A responsive, trade-friendly dashboard prototype for Zantra Invoicing. The interface features bold visuals, a grid-driven layout, and an onboarding wizard that guides teams through first-time setup.
@@ -25,51 +24,3 @@
 - Ensures sufficient color contrast using a bold palette suited to trade operators.
 - Uses CSS Grid and fluid spacing so panels adapt across desktop, tablet, and mobile breakpoints.
 - Supports reduced motion preferences and maintains focus visibility across interactive controls.
-=======
-# Zantra Invoicing
-
-This project provides a file-backed data layer (`DataManager`) and a client management module (`ClientManager`) for managing client profiles and their services. Each client record captures:
-
-- Personal prefix (`Mr`, `Mrs`, or `Ms`)
-- Name and business details
-- Address and ABN
-- Contact number and email (validated and normalized)
-- A list of services with descriptions and hourly or fixed pricing information
-
-## Getting Started
-
-```bash
-npm install
-```
-
-## Running Tests
-
-```bash
-npm test
-```
-
-## Usage
-
-```js
-import { DataManager, ClientManager } from './src/index.js';
-
-const dataManager = new DataManager('./data/clients.json');
-const clientManager = new ClientManager(dataManager);
-
-const client = await clientManager.addClient({
-  prefix: 'Ms',
-  name: 'Jamie Doe',
-  businessName: 'Jamie Doe & Co',
-  address: '100 Example Street',
-  abn: '12 345 678 901',
-  contactNumber: '0400 123 456',
-  email: 'jamie@example.com',
-  services: [
-    {
-      description: 'Consulting',
-      pricing: { type: 'hourly', amount: 150 }
-    }
-  ]
-});
-```
->>>>>>> 04c81bf3
