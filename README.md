--- conflicted
+++ resolved
@@ -1,67 +1,2 @@
 # Zantra Invoicing
 
-<<<<<<< HEAD
-This project provides a lightweight `DataManager` for storing invoice records and a set of helper utilities for calculating invoice totals, including GST handling and payment tracking.
-
-## Development
-
-Install dependencies and run the automated test suite:
-
-```bash
-npm install
-npm test
-```
-
-The Jest suite covers:
-
-- `DataManager` behaviours, including email validation and partial payments.
-- Invoice total calculations with GST toggled on and off.
-- Edge cases such as empty invoices, GST-disabled scenarios, invalid emails, and partial payments.
-
-Coverage reports are generated in the `coverage/` directory.
-=======
-This project provides a file-backed data layer (`DataManager`) and a client management module (`ClientManager`) for managing client profiles and their services. Each client record captures:
-
-- Personal prefix (`Mr`, `Mrs`, or `Ms`)
-- Name and business details
-- Address and ABN
-- Contact number and email (validated and normalized)
-- A list of services with descriptions and hourly or fixed pricing information
-
-## Getting Started
-
-```bash
-npm install
-```
-
-## Running Tests
-
-```bash
-npm test
-```
-
-## Usage
-
-```js
-import { DataManager, ClientManager } from './src/index.js';
-
-const dataManager = new DataManager('./data/clients.json');
-const clientManager = new ClientManager(dataManager);
-
-const client = await clientManager.addClient({
-  prefix: 'Ms',
-  name: 'Jamie Doe',
-  businessName: 'Jamie Doe & Co',
-  address: '100 Example Street',
-  abn: '12 345 678 901',
-  contactNumber: '0400 123 456',
-  email: 'jamie@example.com',
-  services: [
-    {
-      description: 'Consulting',
-      pricing: { type: 'hourly', amount: 150 }
-    }
-  ]
-});
-```
->>>>>>> 939fef38
