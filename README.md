<<<<<<< HEAD
# Zantra Invoicing

This project provides a file-backed data layer (`DataManager`) and a client management module (`ClientManager`) for managing client profiles and their services. Each client record captures:

- Personal prefix (`Mr`, `Mrs`, or `Ms`)
- Name and business details
- Address and ABN
- Contact number and email (validated and normalized)
- A list of services with descriptions and hourly or fixed pricing information

## Getting Started

```bash
npm install
```

## Running Tests

```bash
npm test
```

## Usage

```js
import { DataManager, ClientManager } from './src/index.js';

const dataManager = new DataManager('./data/clients.json');
const clientManager = new ClientManager(dataManager);

const client = await clientManager.addClient({
  prefix: 'Ms',
  name: 'Jamie Doe',
  businessName: 'Jamie Doe & Co',
  address: '100 Example Street',
  abn: '12 345 678 901',
  contactNumber: '0400 123 456',
  email: 'jamie@example.com',
  services: [
    {
      description: 'Consulting',
      pricing: { type: 'hourly', amount: 150 }
    }
  ]
});
```
=======
# Zantra Invoicing Local Data Manager

This repository provides a lightweight, local-first data management layer built for invoicing workflows. The manager stores clients, invoices, quotes, services, and payments inside the browser using IndexedDB. It exposes production-ready CRUD helpers, soft deletion, versioning, and CSV import/export utilities while validating payloads against a JSON schema for each entity type.

## Features

- **IndexedDB storage** – resilient offline storage without external dependencies.
- **Entity schemas** – enforced JSON schemas for all supported entities.
- **CRUD APIs** – create, read, update, list, soft delete, and restore records.
- **Automatic versioning** – every update increments a record version and timestamps.
- **Soft delete model** – records gain `isDeleted` and `deletedAt` metadata while remaining recoverable.
- **CSV import/export** – export collections to CSV and import from validated CSV snapshots.
- **Reset & schema discovery** – helper to wipe the database and inspect entity schemas.

## Getting Started

Import the module in any browser-based application. The bundle is published as standard ES modules and requires IndexedDB support.

```html
<script type="module">
  import { LocalDataManager, ENTITY_TYPES } from './src/index.js';

  async function demo() {
    const manager = new LocalDataManager();
    await manager.init();

    const client = await manager.create(ENTITY_TYPES.CLIENTS, {
      name: 'Acme Corp',
      email: 'contact@acme.test',
      phone: '+1-222-333-4444',
    });

    const invoice = await manager.create(ENTITY_TYPES.INVOICES, {
      clientId: client.id,
      issueDate: '2024-01-12',
      dueDate: '2024-02-12',
      items: [
        { description: 'Consulting hours', quantity: 10, unitPrice: 125 },
      ],
      status: 'draft',
      total: 1250,
      currency: 'USD',
    });

    const csv = await manager.exportToCSV(ENTITY_TYPES.INVOICES);
    console.log(csv);
  }

  demo();
</script>
```

## API Overview

All methods throw descriptive errors when validation fails or when operations target missing entities.

### Initialization

```js
const manager = new LocalDataManager({ dbName: 'customName', version: 1 });
await manager.init();
```

### CRUD & Soft Delete

```js
// Create
const client = await manager.create(ENTITY_TYPES.CLIENTS, payload);

// Read
const record = await manager.read(ENTITY_TYPES.CLIENTS, client.id);

// Update
const updated = await manager.update(ENTITY_TYPES.CLIENTS, client.id, { phone: '+1 555 1234' });

// List (with optional filter and deleted records)
const clients = await manager.list(ENTITY_TYPES.CLIENTS, {
  includeDeleted: false,
  filter: (entry) => entry.email.endsWith('@acme.test'),
});

// Soft delete and restore
await manager.softDelete(ENTITY_TYPES.CLIENTS, client.id);
await manager.restore(ENTITY_TYPES.CLIENTS, client.id);
```

### CSV Export & Import

```js
const csv = await manager.exportToCSV(ENTITY_TYPES.PAYMENTS, { includeDeleted: true });
await manager.importFromCSV(ENTITY_TYPES.PAYMENTS, csv, { overwrite: true });
```

### Reset Database

```js
await manager.reset();
```

## Entity Schemas

Retrieve the JSON schema for a specific entity type:

```js
const schema = manager.getEntitySchema(ENTITY_TYPES.SERVICES);
```

## Testing

Interact with the manager directly inside a browser application or automated tests that provide an IndexedDB implementation (e.g., `fake-indexeddb`).

---

Crafted to serve as a robust local-first foundation for invoicing tools.
>>>>>>> 6846e15d
<|MERGE_RESOLUTION|>--- conflicted
+++ resolved
@@ -1,4 +1,3 @@
-<<<<<<< HEAD
 # Zantra Invoicing
 
 This project provides a file-backed data layer (`DataManager`) and a client management module (`ClientManager`) for managing client profiles and their services. Each client record captures:
@@ -45,119 +44,3 @@
   ]
 });
 ```
-=======
-# Zantra Invoicing Local Data Manager
-
-This repository provides a lightweight, local-first data management layer built for invoicing workflows. The manager stores clients, invoices, quotes, services, and payments inside the browser using IndexedDB. It exposes production-ready CRUD helpers, soft deletion, versioning, and CSV import/export utilities while validating payloads against a JSON schema for each entity type.
-
-## Features
-
-- **IndexedDB storage** – resilient offline storage without external dependencies.
-- **Entity schemas** – enforced JSON schemas for all supported entities.
-- **CRUD APIs** – create, read, update, list, soft delete, and restore records.
-- **Automatic versioning** – every update increments a record version and timestamps.
-- **Soft delete model** – records gain `isDeleted` and `deletedAt` metadata while remaining recoverable.
-- **CSV import/export** – export collections to CSV and import from validated CSV snapshots.
-- **Reset & schema discovery** – helper to wipe the database and inspect entity schemas.
-
-## Getting Started
-
-Import the module in any browser-based application. The bundle is published as standard ES modules and requires IndexedDB support.
-
-```html
-<script type="module">
-  import { LocalDataManager, ENTITY_TYPES } from './src/index.js';
-
-  async function demo() {
-    const manager = new LocalDataManager();
-    await manager.init();
-
-    const client = await manager.create(ENTITY_TYPES.CLIENTS, {
-      name: 'Acme Corp',
-      email: 'contact@acme.test',
-      phone: '+1-222-333-4444',
-    });
-
-    const invoice = await manager.create(ENTITY_TYPES.INVOICES, {
-      clientId: client.id,
-      issueDate: '2024-01-12',
-      dueDate: '2024-02-12',
-      items: [
-        { description: 'Consulting hours', quantity: 10, unitPrice: 125 },
-      ],
-      status: 'draft',
-      total: 1250,
-      currency: 'USD',
-    });
-
-    const csv = await manager.exportToCSV(ENTITY_TYPES.INVOICES);
-    console.log(csv);
-  }
-
-  demo();
-</script>
-```
-
-## API Overview
-
-All methods throw descriptive errors when validation fails or when operations target missing entities.
-
-### Initialization
-
-```js
-const manager = new LocalDataManager({ dbName: 'customName', version: 1 });
-await manager.init();
-```
-
-### CRUD & Soft Delete
-
-```js
-// Create
-const client = await manager.create(ENTITY_TYPES.CLIENTS, payload);
-
-// Read
-const record = await manager.read(ENTITY_TYPES.CLIENTS, client.id);
-
-// Update
-const updated = await manager.update(ENTITY_TYPES.CLIENTS, client.id, { phone: '+1 555 1234' });
-
-// List (with optional filter and deleted records)
-const clients = await manager.list(ENTITY_TYPES.CLIENTS, {
-  includeDeleted: false,
-  filter: (entry) => entry.email.endsWith('@acme.test'),
-});
-
-// Soft delete and restore
-await manager.softDelete(ENTITY_TYPES.CLIENTS, client.id);
-await manager.restore(ENTITY_TYPES.CLIENTS, client.id);
-```
-
-### CSV Export & Import
-
-```js
-const csv = await manager.exportToCSV(ENTITY_TYPES.PAYMENTS, { includeDeleted: true });
-await manager.importFromCSV(ENTITY_TYPES.PAYMENTS, csv, { overwrite: true });
-```
-
-### Reset Database
-
-```js
-await manager.reset();
-```
-
-## Entity Schemas
-
-Retrieve the JSON schema for a specific entity type:
-
-```js
-const schema = manager.getEntitySchema(ENTITY_TYPES.SERVICES);
-```
-
-## Testing
-
-Interact with the manager directly inside a browser application or automated tests that provide an IndexedDB implementation (e.g., `fake-indexeddb`).
-
----
-
-Crafted to serve as a robust local-first foundation for invoicing tools.
->>>>>>> 6846e15d
