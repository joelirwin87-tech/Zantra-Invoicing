--- conflicted
+++ resolved
@@ -1,24 +1,6 @@
 # Zantra Invoicing Dashboard
 
-<<<<<<< HEAD
-=======
-A responsive, trade-friendly dashboard prototype for Zantra Invoicing. The interface features bold visuals, a grid-driven layout, and an onboarding wizard that guides teams through first-time setup.
 
-## Getting started
-
-1. Open `index.html` in any modern browser. No build tools are required.
-2. Interact with the primary navigation tabs to explore dashboard sections for Dashboard, Invoices, Quotes, Clients, Services, Payments, Reports, and Settings.
-3. The onboarding wizard launches automatically on first load. Use the “Restart onboarding” button in the footer or the “Launch setup” action in Settings to revisit the wizard.
-
-## Project structure
-
-```
-├── index.html          # Application markup and component structure
-├── scripts
-│   └── main.js         # Tab interactions and onboarding wizard logic
-└── styles
-    └── main.css        # Bold, responsive styling for the dashboard
-```
 
 ## Accessibility & responsiveness
 
@@ -26,4 +8,3 @@
 - Ensures sufficient color contrast using a bold palette suited to trade operators.
 - Uses CSS Grid and fluid spacing so panels adapt across desktop, tablet, and mobile breakpoints.
 - Supports reduced motion preferences and maintains focus visibility across interactive controls.
->>>>>>> d22fa2dc
